// SPDX-FileCopyrightText: 2019, 2020 Alvar Penning
<<<<<<< HEAD
// SPDX-FileCopyrightText: 2020 Matthias Axel Kröll
=======
// SPDX-FileCopyrightText: 2021 Markus Sommer
//
>>>>>>> 3c47d4aa
// SPDX-License-Identifier: GPL-3.0-or-later

package bpv7

import (
	"bytes"
	"encoding"
	"fmt"
	"io"
	"reflect"
	"sync"

	"github.com/dtn7/cboring"
)

// Sorted list of all known block type codes to prevent double usage.
const (
	// ExtBlockTypePayloadBlock is the block type code for a Payload Block, bpv7/extension_block_payload.go
	ExtBlockTypePayloadBlock uint64 = 1

	// ExtBlockTypeBlockIntegrityBlock is the block type code for a Integrity Block, bpv7/extension_block_block_integrity.go
	ExtBlockTypeBlockIntegrityBlock uint64 = 3

	// ExtBlockTypeBlockConfidentialityBlock is the block type code for a Confidentiality Block, bpv7/extension_block_block_confidentiality.go
	ExtBlockTypeBlockConfidentialityBlock uint64 = 4

	// ExtBlockTypePreviousNodeBlock is the block type code for a Previous Node Block, bpv7/extension_block_previous_node.go
	ExtBlockTypePreviousNodeBlock uint64 = 6

	// ExtBlockTypeBundleAgeBlock is the block type code for a Bundle Age Block, bpv7/extension_block_bundle_age.go
	ExtBlockTypeBundleAgeBlock uint64 = 7

	// ExtBlockTypeHopCountBlock is the block type code for a Hop Count Block, bpv7/extension_block_hop_count.go
	ExtBlockTypeHopCountBlock uint64 = 10

	// ExtBlockTypeBinarySprayBlock is the custom block type code for a BinarySprayBlock, bpv7/extension_block_spray.go
	ExtBlockTypeBinarySprayBlock uint64 = 192

	// ExtBlockTypeDTLSRBlock is the custom block type code for a DTLSRBlock, bpv7/extension_block_dtlsr.go
	ExtBlockTypeDTLSRBlock uint64 = 193

	// ExtBlockTypeProphetBlock is the custom block type code for a ProphetBlock, bpv7/extension_block_prophet.go
	ExtBlockTypeProphetBlock uint64 = 194

	// ExtBlockTypeSignatureBlock is the custom block type code for a SignatureBlock, bpv7/extension_block_signature.go
	ExtBlockTypeSignatureBlock uint64 = 195
)

// ExtensionBlock describes the block-type specific data of any Canonical Block.
//
// Such an ExtensionBlock must implement either the cboring.CborMarshaler interface, if its serializable
// to / from CBOR, or both encoding.BinaryMarshaler and encoding.BinaryUnmarshaler. The latter allows any kind
// of serialization, e.g., to a totally custom format.
//
// Furthermore, an ExtensionBlock can implement the json.Marshaler for a more human-readable representation.
type ExtensionBlock interface {
	Valid

	// BlockTypeCode must return a constant integer, indicating the block type code.
	BlockTypeCode() uint64

	// BlockTypeName must return a constant string, this block's name.
	BlockTypeName() string
}

// ExtensionBlockManager keeps a book on various types of ExtensionBlocks that
// can be changed at runtime. Thus, new ExtensionBlocks can be created based on
// their block type code.
//
// A singleton ExtensionBlockManager can be fetched by GetExtensionBlockManager.
type ExtensionBlockManager struct {
	data  map[uint64]reflect.Type
	mutex sync.Mutex
}

// NewExtensionBlockManager creates an empty ExtensionBlockManager. To use a
// singleton ExtensionBlockManager one can use GetExtensionBlockManager.
func NewExtensionBlockManager() *ExtensionBlockManager {
	return &ExtensionBlockManager{
		data: make(map[uint64]reflect.Type),
	}
}

// Register a new ExtensionBlock type through an exemplary instance.
func (ebm *ExtensionBlockManager) Register(eb ExtensionBlock) error {
	ebm.mutex.Lock()
	defer ebm.mutex.Unlock()

	extCode := eb.BlockTypeCode()
	extType := reflect.TypeOf(eb).Elem()

	if extType == reflect.TypeOf((*GenericExtensionBlock)(nil)).Elem() {
		return fmt.Errorf("not allowed to register a GenericExtensionBlock")
	}

	if otherType, exists := ebm.data[extCode]; exists {
		return fmt.Errorf("block type code %d is already registered for %s",
			extCode, otherType.Name())
	}

	ebm.data[extCode] = extType
	return nil
}

// Unregister an ExtensionBlock type through an exemplary instance.
func (ebm *ExtensionBlockManager) Unregister(eb ExtensionBlock) {
	ebm.mutex.Lock()
	defer ebm.mutex.Unlock()

	delete(ebm.data, eb.BlockTypeCode())
}

// IsKnown returns true if the ExtensionBlock for this block type code is known.
func (ebm *ExtensionBlockManager) IsKnown(typeCode uint64) bool {
	ebm.mutex.Lock()
	defer ebm.mutex.Unlock()

	_, known := ebm.data[typeCode]
	return known
}

// createBlock returns either a specific ExtensionBlock or, if type code is not registered, an GenericExtensionBlock.
func (ebm *ExtensionBlockManager) createBlock(typeCode uint64) ExtensionBlock {
	if extType, exists := ebm.data[typeCode]; exists {
		return reflect.New(extType).Interface().(ExtensionBlock)
	} else {
		return &GenericExtensionBlock{typeCode: typeCode}
	}
}

// WriteBlock writes an ExtensionBlock in its correct binary format into the io.Writer.
// Unknown block types are treated as GenericExtensionBlock.
func (ebm *ExtensionBlockManager) WriteBlock(b ExtensionBlock, w io.Writer) error {
	switch b := b.(type) {
	case encoding.BinaryMarshaler:
		if data, err := b.MarshalBinary(); err != nil {
			return fmt.Errorf("marshalling binary for Block errored: %v", err)
		} else {
			return cboring.WriteByteString(data, w)
		}

	case cboring.CborMarshaler:
		var buff bytes.Buffer
		if err := cboring.Marshal(b, &buff); err != nil {
			return fmt.Errorf("marshalling CBOR for Block errored: %v", err)
		}
		return cboring.WriteByteString(buff.Bytes(), w)

	default:
		return fmt.Errorf("ExtensionBlock does not implement any expected types")
	}
}

// ReadBlock reads an ExtensionBlock from its correct binary format from the io.Reader.
// Unknown block types are treated as GenericExtensionBlock.
func (ebm *ExtensionBlockManager) ReadBlock(typeCode uint64, r io.Reader) (b ExtensionBlock, err error) {
	b = ebm.createBlock(typeCode)

	switch b := b.(type) {
	case encoding.BinaryUnmarshaler:
		if data, dataErr := cboring.ReadByteString(r); dataErr != nil {
			err = dataErr
		} else {
			err = b.UnmarshalBinary(data)
		}

	case cboring.CborMarshaler:
		if data, dataErr := cboring.ReadByteString(r); dataErr != nil {
			err = dataErr
		} else {
			var buff = bytes.NewBuffer(data)
			err = cboring.Unmarshal(b, buff)
		}

	default:
		err = fmt.Errorf("ExtensionBlock does not implement any expected types")
	}

	return
}

var (
	extensionBlockManager      *ExtensionBlockManager
	extensionBlockManagerMutex sync.Mutex
)

// GetExtensionBlockManager returns the singleton ExtensionBlockManager. If none
// exists, a new ExtensionBlockManager will be generated with a knowledge of the
// PayloadBlock, PreviousNodeBlock, BundleAgeBlock and HopCountBlock.
func GetExtensionBlockManager() *ExtensionBlockManager {
	extensionBlockManagerMutex.Lock()
	defer extensionBlockManagerMutex.Unlock()

	if extensionBlockManager == nil {
		extensionBlockManager = NewExtensionBlockManager()

		_ = extensionBlockManager.Register(NewPayloadBlock(nil))
		_ = extensionBlockManager.Register(NewPreviousNodeBlock(DtnNone()))
		_ = extensionBlockManager.Register(NewBundleAgeBlock(0))
		_ = extensionBlockManager.Register(NewHopCountBlock(0))

		// TODO: Add integrity and confidentiality blocks depending on dtnd configuration or dont?

	}

	return extensionBlockManager
}<|MERGE_RESOLUTION|>--- conflicted
+++ resolved
@@ -1,10 +1,7 @@
 // SPDX-FileCopyrightText: 2019, 2020 Alvar Penning
-<<<<<<< HEAD
-// SPDX-FileCopyrightText: 2020 Matthias Axel Kröll
-=======
+// SPDX-FileCopyrightText: 2020, 2021 Matthias Axel Kröll
 // SPDX-FileCopyrightText: 2021 Markus Sommer
 //
->>>>>>> 3c47d4aa
 // SPDX-License-Identifier: GPL-3.0-or-later
 
 package bpv7
